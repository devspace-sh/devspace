# Dependencies
/.vendor-new/

# Created by devspace init
/.devspace/
/chart/
/Dockerfile
/.dockerignore

# Build files
*.exe
*.exe~

# History Plugin for VS Code
.history/

/devspace
/debug*
/__debug*
.DS_STORE
.idea

# VS Code
.vscode/ipch

ui/node_modules
<<<<<<< HEAD
ui/build
/build
=======
# ui/build
>>>>>>> 9db1aedb
<|MERGE_RESOLUTION|>--- conflicted
+++ resolved
@@ -24,9 +24,6 @@
 .vscode/ipch
 
 ui/node_modules
-<<<<<<< HEAD
 ui/build
 /build
-=======
-# ui/build
->>>>>>> 9db1aedb
+# ui/build