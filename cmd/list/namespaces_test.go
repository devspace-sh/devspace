package list

<<<<<<< HEAD
/*import (
=======
/*
import (
>>>>>>> 51c78aa4
	"fmt"
	"io/ioutil"
	"os"
	"path/filepath"
	"reflect"
	"strings"
	"testing"

	"github.com/devspace-cloud/devspace/cmd/flags"
	cloudpkg "github.com/devspace-cloud/devspace/pkg/devspace/cloud"
	cloudconfig "github.com/devspace-cloud/devspace/pkg/devspace/cloud/config"
	cloudlatest "github.com/devspace-cloud/devspace/pkg/devspace/cloud/config/versions/latest"
	"github.com/devspace-cloud/devspace/pkg/devspace/config/loader"
	"github.com/devspace-cloud/devspace/pkg/devspace/config/generated"
	"github.com/devspace-cloud/devspace/pkg/devspace/config/versions/latest"
	"github.com/devspace-cloud/devspace/pkg/util/fsutil"
	"github.com/devspace-cloud/devspace/pkg/util/kubeconfig"
	"github.com/devspace-cloud/devspace/pkg/util/log"
	"github.com/devspace-cloud/devspace/pkg/util/survey"
	"k8s.io/client-go/tools/clientcmd"

	"gopkg.in/yaml.v2"
	"gotest.tools/assert"
)

type namespacesTestCase struct {
	name string

	fakeConfig       *latest.Config
	fakeKubeConfig   clientcmd.ClientConfig
	files            map[string]interface{}
	graphQLResponses []interface{}
	providerList     []*cloudlatest.Provider
	answers          []string

	globalFlags flags.GlobalFlags

	expectTablePrint bool
	expectedHeader   []string
	expectedValues   [][]string
	expectedErr      string
}

func TestNamespaces(t *testing.T) {
	dir, err := ioutil.TempDir("", "test")
	if err != nil {
		t.Fatalf("Error creating temporary directory: %v", err)
	}

	wdBackup, err := os.Getwd()
	if err != nil {
		t.Fatalf("Error getting current working directory: %v", err)
	}
	err = os.Chdir(dir)
	if err != nil {
		t.Fatalf("Error changing working directory: %v", err)
	}
	dir, err = filepath.EvalSymlinks(dir)
	if err != nil {
		t.Fatal(err)
	}

	defer func() {
		//Delete temp folder
		err = os.Chdir(wdBackup)
		if err != nil {
			t.Fatalf("Error changing dir back: %v", err)
		}
		err = os.RemoveAll(dir)
		if err != nil {
			t.Fatalf("Error removing dir: %v", err)
		}
	}()

	testCases := []namespacesTestCase{
		namespacesTestCase{
			name:       "Unparsable generated.yaml",
			fakeConfig: &latest.Config{},
			files: map[string]interface{}{
				".devspace/generated.yaml": "unparsable",
			},
			expectedErr: "yaml: unmarshal errors:\n  line 1: cannot unmarshal !!str `unparsable` into generated.Config",
		},
		namespacesTestCase{
			name:       "Invalid global flags",
			fakeConfig: &latest.Config{},
			globalFlags: flags.GlobalFlags{
				KubeContext:   "a",
				SwitchContext: true,
			},
			expectedErr: "Flag --kube-context cannot be used together with --switch-context",
		},
		namespacesTestCase{
			name:       "invalid kubeconfig",
			fakeConfig: &latest.Config{},
			fakeKubeConfig: &customKubeConfig{
				rawConfigError: fmt.Errorf("RawConfigError"),
			},
			expectedErr: "new kube client: RawConfigError",
		},
	}

	log.SetInstance(log.Discard)

	for _, testCase := range testCases {
		testNamespaces(t, testCase)
	}
}

func testNamespaces(t *testing.T, testCase namespacesTestCase) {
	log.SetFakePrintTable(func(s log.Logger, header []string, values [][]string) {
		assert.Assert(t, testCase.expectTablePrint || len(testCase.expectedHeader)+len(testCase.expectedValues) > 0, "PrintTable unexpectedly called in testCase %s", testCase.name)
		assert.Equal(t, reflect.DeepEqual(header, testCase.expectedHeader), true, "Unexpected header in testCase %s. Expected:%v\nActual:%v", testCase.name, testCase.expectedHeader, header)
		assert.Equal(t, reflect.DeepEqual(values, testCase.expectedValues), true, "Unexpected values in testCase %s. Expected:%v\nActual:%v", testCase.name, testCase.expectedValues, values)
	})

	defer func() {
		for path := range testCase.files {
			removeTask := strings.Split(path, "/")[0]
			err := os.RemoveAll(removeTask)
			assert.NilError(t, err, "Error cleaning up folder in testCase %s", testCase.name)
		}
		err := os.RemoveAll(log.Logdir)
		assert.NilError(t, err, "Error cleaning up folder in testCase %s", testCase.name)
	}()

	cloudpkg.DefaultGraphqlClient = &customGraphqlClient{
		responses: testCase.graphQLResponses,
	}

	for _, answer := range testCase.answers {
		survey.SetNextAnswer(answer)
	}

	providerConfig, err := cloudconfig.Load()
	assert.NilError(t, err, "Error getting provider config in testCase %s", testCase.name)
	providerConfig.Providers = testCase.providerList

	loader.SetFakeConfig(testCase.fakeConfig)
	loader.ResetConfig()
	generated.ResetConfig()
	kubeconfig.SetFakeConfig(testCase.fakeKubeConfig)

	for path, content := range testCase.files {
		asYAML, err := yaml.Marshal(content)
		assert.NilError(t, err, "Error parsing config to yaml in testCase %s", testCase.name)
		err = fsutil.WriteToFile(asYAML, path)
		assert.NilError(t, err, "Error writing file in testCase %s", testCase.name)
	}

	err = (&namespacesCmd{
		GlobalFlags: &testCase.globalFlags,
	}).RunListNamespaces(nil, []string{})

	if testCase.expectedErr == "" {
		assert.NilError(t, err, "Unexpected error in testCase %s.", testCase.name)

	} else {
		assert.Error(t, err, testCase.expectedErr, "Wrong or no error in testCase %s.", testCase.name)
	}
}*/<|MERGE_RESOLUTION|>--- conflicted
+++ resolved
@@ -1,11 +1,6 @@
 package list
 
-<<<<<<< HEAD
 /*import (
-=======
-/*
-import (
->>>>>>> 51c78aa4
 	"fmt"
 	"io/ioutil"
 	"os"
