package cmd

<<<<<<< HEAD
/*import (
=======
/*
import (
>>>>>>> 51c78aa4
	"io/ioutil"
	"os"
	"path/filepath"
	"strings"
	"testing"

	"github.com/devspace-cloud/devspace/cmd/flags"
	cloudpkg "github.com/devspace-cloud/devspace/pkg/devspace/cloud"
	cloudconfig "github.com/devspace-cloud/devspace/pkg/devspace/cloud/config"
	cloudlatest "github.com/devspace-cloud/devspace/pkg/devspace/cloud/config/versions/latest"
	"github.com/devspace-cloud/devspace/pkg/devspace/config/loader"
	"github.com/devspace-cloud/devspace/pkg/devspace/config/constants"
	"github.com/devspace-cloud/devspace/pkg/devspace/config/generated"
	"github.com/devspace-cloud/devspace/pkg/devspace/config/versions/latest"
	"github.com/devspace-cloud/devspace/pkg/util/fsutil"
	"github.com/devspace-cloud/devspace/pkg/util/kubeconfig"
	"github.com/devspace-cloud/devspace/pkg/util/log"
	"k8s.io/client-go/tools/clientcmd"

	"gopkg.in/yaml.v2"
	"gotest.tools/assert"
)

type buildTestCase struct {
	name string

	fakeConfig           *latest.Config
	fakeKubeConfig       clientcmd.ClientConfig
	files                map[string]interface{}
	generatedYamlContent interface{}
	graphQLResponses     []interface{}
	providerList         []*cloudlatest.Provider

	skipPushFlag                bool
	allowCyclicDependenciesFlag bool
	forceBuildFlag              bool
	buildSequentialFlag         bool
	forceDependenciesFlag       bool

	expectedErr string
}

func TestBuild(t *testing.T) {
	dir, err := ioutil.TempDir("", "test")
	if err != nil {
		t.Fatalf("Error creating temporary directory: %v", err)
	}
	dir, err = filepath.EvalSymlinks(dir)
	if err != nil {
		t.Fatal(err)
	}

	wdBackup, err := os.Getwd()
	if err != nil {
		t.Fatalf("Error getting current working directory: %v", err)
	}
	err = os.Chdir(dir)
	if err != nil {
		t.Fatalf("Error changing working directory: %v", err)
	}

	defer func() {
		//Delete temp folder
		err = os.Chdir(wdBackup)
		if err != nil {
			t.Fatalf("Error changing dir back: %v", err)
		}
		err = os.RemoveAll(dir)
		if err != nil {
			t.Fatalf("Error removing dir: %v", err)
		}
	}()

	//err = command.NewStreamCommand(" ", []string{}).Run(nil, nil, nil)
	//pathVarKey := strings.TrimPrefix(err.Error(), "exec: \" \": executable file not found in ")

	testCases := []buildTestCase{
<<<<<<< HEAD
		buildTestCase{
			name: "Circle dependency",
			fakeConfig: &latest.Config{
				Version: "v1beta3",
				Dependencies: []*latest.DependencyConfig{
					&latest.DependencyConfig{
						Source: &latest.SourceConfig{
							Path: "dependency1",
						},
					},
				},
			},
			fakeKubeConfig: &customKubeConfig{
				rawconfig: clientcmdapi.Config{},
			},
			files: map[string]interface{}{
				"devspace.yaml": &latest.Config{
					Version: "v1beta3",
					Dependencies: []*latest.DependencyConfig{
						&latest.DependencyConfig{
							Source: &latest.SourceConfig{
								Path: "dependency1",
							},
						},
					},
				},
				"dependency1/devspace.yaml": &latest.Config{
					Version: "v1beta3",
					Dependencies: []*latest.DependencyConfig{
						&latest.DependencyConfig{
							Source: &latest.SourceConfig{
								Path: "..",
							},
						},
					},
				},
			},
			expectedErr:    fmt.Sprintf("build dependencies: Cyclic dependency found: \n%s\n%s\n%s.\n To allow cyclic dependencies run with the '%s' flag", filepath.Join(dir, "dependency1"), dir, filepath.Join(dir, "dependency1"), ansi.Color("--allow-cyclic", "white+b")),
		},
		buildTestCase{
			name: "1 undeployable image",
			files: map[string]interface{}{
				constants.DefaultConfigPath: latest.Config{
					Version: latest.Version,
					Images: map[string]*latest.ImageConfig{
						"buildThis": &latest.ImageConfig{
							Image: "someImage",
							Tag:   "someTag",
							Build: &latest.BuildConfig{
								Custom: &latest.CustomConfig{
									Command: " ",
								},
							},
						},
					},
				},
			},
			buildSequentialFlag: true,
			expectedErr:         fmt.Sprintf("build images: Error building image: exec: \" \": executable file not found in %s", pathVarKey),
		},
		buildTestCase{
			name: "Deploy 1 image that is too big (Or manipulate the error message to pretend to)",
			files: map[string]interface{}{
				constants.DefaultConfigPath: latest.Config{
					Version: latest.Version,
					Images: map[string]*latest.ImageConfig{
						"buildThis": &latest.ImageConfig{
							Image: "someImage",
							Tag:   "someTag",
							Build: &latest.BuildConfig{
								Custom: &latest.CustomConfig{
									Command: " no space left on device ", //It's a bit dirty. Force specific kind of error
								},
							},
						},
					},
				},
			},
			buildSequentialFlag: true,
			expectedErr:         fmt.Sprintf("Error building image: Error building image: exec: \" no space left on device \": executable file not found in %s\n\n Try running `%s` to free docker daemon space and retry", pathVarKey, ansi.Color("devspace cleanup images", "white+b")),
		},
=======
>>>>>>> 51c78aa4
		buildTestCase{
			name: "Nothing to build",
			files: map[string]interface{}{
				constants.DefaultConfigPath: latest.Config{
					Version: latest.Version,
				},
			},
		},
	}

	log.OverrideRuntimeErrorHandler(true)
	log.SetInstance(&log.DiscardLogger{PanicOnExit: true})

	for _, testCase := range testCases {
		testBuild(t, testCase)
	}
}

func testBuild(t *testing.T, testCase buildTestCase) {
	defer func() {
		for path := range testCase.files {
			removeTask := strings.Split(path, "/")[0]
			err := os.RemoveAll(removeTask)
			assert.NilError(t, err, "Error cleaning up folder in testCase %s", testCase.name)
		}
		err := os.RemoveAll(log.Logdir)
		assert.NilError(t, err, "Error cleaning up folder in testCase %s", testCase.name)
	}()

	cloudpkg.DefaultGraphqlClient = &customGraphqlClient{
		responses: testCase.graphQLResponses,
	}

	providerConfig, err := cloudconfig.Load()
	assert.NilError(t, err, "Error getting provider config in testCase %s", testCase.name)
	providerConfig.Providers = testCase.providerList

	generated.ResetConfig()
	loader.SetFakeConfig(testCase.fakeConfig)
	loader.ResetConfig()
	kubeconfig.SetFakeConfig(testCase.fakeKubeConfig)

	for path, content := range testCase.files {
		asYAML, err := yaml.Marshal(content)
		assert.NilError(t, err, "Error parsing config to yaml in testCase %s", testCase.name)
		err = fsutil.WriteToFile(asYAML, path)
		assert.NilError(t, err, "Error writing file in testCase %s", testCase.name)
	}

	err = (&BuildCmd{
		GlobalFlags:             &flags.GlobalFlags{},
		SkipPush:                testCase.skipPushFlag,
		AllowCyclicDependencies: testCase.allowCyclicDependenciesFlag,

		ForceBuild:        testCase.forceBuildFlag,
		BuildSequential:   testCase.buildSequentialFlag,
		ForceDependencies: testCase.forceBuildFlag,
	}).Run(nil, []string{})

	if testCase.expectedErr == "" {
		assert.NilError(t, err, "Unexpected error in testCase %s.", testCase.name)
	} else {
		assert.Error(t, err, testCase.expectedErr, "Wrong or no error in testCase %s.", testCase.name)
	}

	err = filepath.Walk(".", func(path string, f os.FileInfo, err error) error {
		os.RemoveAll(path)
		return nil
	})
	assert.NilError(t, err, "Error cleaning up in testCase %s", testCase.name)
<<<<<<< HEAD
}
*/
=======
}*/
>>>>>>> 51c78aa4
<|MERGE_RESOLUTION|>--- conflicted
+++ resolved
@@ -1,11 +1,6 @@
 package cmd
 
-<<<<<<< HEAD
 /*import (
-=======
-/*
-import (
->>>>>>> 51c78aa4
 	"io/ioutil"
 	"os"
 	"path/filepath"
@@ -83,7 +78,6 @@
 	//pathVarKey := strings.TrimPrefix(err.Error(), "exec: \" \": executable file not found in ")
 
 	testCases := []buildTestCase{
-<<<<<<< HEAD
 		buildTestCase{
 			name: "Circle dependency",
 			fakeConfig: &latest.Config{
@@ -165,8 +159,6 @@
 			buildSequentialFlag: true,
 			expectedErr:         fmt.Sprintf("Error building image: Error building image: exec: \" no space left on device \": executable file not found in %s\n\n Try running `%s` to free docker daemon space and retry", pathVarKey, ansi.Color("devspace cleanup images", "white+b")),
 		},
-=======
->>>>>>> 51c78aa4
 		buildTestCase{
 			name: "Nothing to build",
 			files: map[string]interface{}{
@@ -237,9 +229,5 @@
 		return nil
 	})
 	assert.NilError(t, err, "Error cleaning up in testCase %s", testCase.name)
-<<<<<<< HEAD
 }
-*/
-=======
-}*/
->>>>>>> 51c78aa4
+*/