--- conflicted
+++ resolved
@@ -349,7 +349,6 @@
 		}
 	}
 
-<<<<<<< HEAD
 	var (
 		servicesClient  = services.NewClient(config, generatedConfig, client, selectorParameter, log)
 		exitChan        = make(chan error)
@@ -357,9 +356,6 @@
 		interactiveMode = config.Dev != nil && config.Dev.Interactive != nil && config.Dev.Interactive.DefaultEnabled != nil && *config.Dev.Interactive.DefaultEnabled == true
 	)
 
-=======
-	servicesClient := services.NewClient(config, generatedConfig, client, selectorParameter, log)
->>>>>>> 82a6d97c
 	if cmd.Portforwarding {
 		portForwarder, err := servicesClient.StartPortForwarding()
 		if err != nil {
