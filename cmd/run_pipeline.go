package cmd

import (
	"context"
	"fmt"
	"github.com/loft-sh/devspace/cmd/flags"
	"github.com/loft-sh/devspace/pkg/devspace/build"
	"github.com/loft-sh/devspace/pkg/devspace/config"
	"github.com/loft-sh/devspace/pkg/devspace/config/loader"
	"github.com/loft-sh/devspace/pkg/devspace/config/localcache"
	"github.com/loft-sh/devspace/pkg/devspace/config/versions/latest"
	devspacecontext "github.com/loft-sh/devspace/pkg/devspace/context"
	"github.com/loft-sh/devspace/pkg/devspace/context/values"
	"github.com/loft-sh/devspace/pkg/devspace/dependency"
	"github.com/loft-sh/devspace/pkg/devspace/dependency/registry"
	"github.com/loft-sh/devspace/pkg/devspace/deploy"
	"github.com/loft-sh/devspace/pkg/devspace/dev"
	"github.com/loft-sh/devspace/pkg/devspace/devpod"
	"github.com/loft-sh/devspace/pkg/devspace/hook"
	"github.com/loft-sh/devspace/pkg/devspace/kubectl"
	fakekube "github.com/loft-sh/devspace/pkg/devspace/kubectl/testing"
	"github.com/loft-sh/devspace/pkg/devspace/pipeline"
	"github.com/loft-sh/devspace/pkg/devspace/pipeline/types"
	"github.com/loft-sh/devspace/pkg/devspace/plugin"
	"github.com/loft-sh/devspace/pkg/devspace/upgrade"
	"github.com/loft-sh/devspace/pkg/util/factory"
	"github.com/loft-sh/devspace/pkg/util/interrupt"
	"github.com/loft-sh/devspace/pkg/util/log"
	"github.com/loft-sh/devspace/pkg/util/message"
	"github.com/loft-sh/devspace/pkg/util/ptr"
	"github.com/loft-sh/devspace/pkg/util/survey"
	"github.com/pkg/errors"
	"github.com/sirupsen/logrus"
	"github.com/spf13/cobra"
	"gopkg.in/yaml.v3"
	"io"
	"io/ioutil"
	"k8s.io/client-go/kubernetes/fake"
	"os"
	"strings"
)

// RunPipelineCmd holds the command flags
type RunPipelineCmd struct {
	*flags.GlobalFlags

	Tags                    []string
	Render                  bool
	Pipeline                string
	SkipPush                bool
	SkipPushLocalKubernetes bool

	Dependency     []string
	SkipDependency []string

	ForceBuild          bool
	SkipBuild           bool
	BuildSequential     bool
	MaxConcurrentBuilds int

	ForcePurge bool

	ForceDeploy bool
	SkipDeploy  bool

	Terminal bool

	ShowUI bool

	// used for testing to allow interruption
	Ctx          context.Context
	RenderWriter io.Writer

	configLoader loader.ConfigLoader
	log          log.Logger
}

func (cmd *RunPipelineCmd) AddFlags(command *cobra.Command) {
	command.Flags().StringSliceVar(&cmd.SkipDependency, "skip-dependency", cmd.SkipDependency, "Skips the following dependencies for deployment")
	command.Flags().StringSliceVar(&cmd.Dependency, "dependency", cmd.Dependency, "Deploys only the specified named dependencies")

	command.Flags().BoolVarP(&cmd.ForceBuild, "force-build", "b", cmd.ForceBuild, "Forces to build every image")
	command.Flags().BoolVar(&cmd.SkipBuild, "skip-build", cmd.SkipBuild, "Skips building of images")
	command.Flags().BoolVar(&cmd.BuildSequential, "build-sequential", cmd.BuildSequential, "Builds the images one after another instead of in parallel")
	command.Flags().IntVar(&cmd.MaxConcurrentBuilds, "max-concurrent-builds", cmd.MaxConcurrentBuilds, "The maximum number of image builds built in parallel (0 for infinite)")
	command.Flags().BoolVar(&cmd.Render, "render", cmd.Render, "If true will render manifests and print them instead of actually deploying them")

	command.Flags().BoolVar(&cmd.ForcePurge, "force-purge", cmd.ForcePurge, "Forces to purge every deployment even though it might be in use by another DevSpace project")
	command.Flags().BoolVarP(&cmd.ForceDeploy, "force-deploy", "d", cmd.ForceDeploy, "Forces to deploy every deployment")
	command.Flags().BoolVar(&cmd.SkipDeploy, "skip-deploy", cmd.SkipDeploy, "If enabled will skip deploying")
	command.Flags().StringVar(&cmd.Pipeline, "pipeline", cmd.Pipeline, "The pipeline to execute")

	command.Flags().StringSliceVarP(&cmd.Tags, "tag", "t", cmd.Tags, "Use the given tag for all built images")
	command.Flags().BoolVar(&cmd.SkipPush, "skip-push", cmd.SkipPush, "Skips image pushing, useful for minikube deployment")
	command.Flags().BoolVar(&cmd.SkipPushLocalKubernetes, "skip-push-local-kube", cmd.SkipPushLocalKubernetes, "Skips image pushing, if a local kubernetes environment is detected")

	command.Flags().BoolVar(&cmd.Terminal, "terminal", cmd.Terminal, "Open a terminal instead of showing logs")
	command.Flags().BoolVar(&cmd.ShowUI, "show-ui", cmd.ShowUI, "Shows the ui server")
}

// NewRunPipelineCmd creates a new devspace run-pipeline command
func NewRunPipelineCmd(f factory.Factory, globalFlags *flags.GlobalFlags) *cobra.Command {
	cmd := &RunPipelineCmd{
		GlobalFlags:             globalFlags,
		SkipPushLocalKubernetes: true,
	}
	runPipelineCmd := &cobra.Command{
		Use:   "run-pipeline",
		Short: "Starts the development mode",
		Long: `
#######################################################
############## devspace run-pipeline ##################
#######################################################
Execute a pipeline
#######################################################`,
		Args: cobra.MaximumNArgs(1),
		RunE: func(cobraCmd *cobra.Command, args []string) error {
			if len(args) == 0 && cmd.Pipeline == "" {
				return fmt.Errorf("please specify a pipeline through --pipeline or argument")
			} else if len(args) == 1 && cmd.Pipeline != "" {
				return fmt.Errorf("please specify a pipeline either through --pipeline or argument")
			} else if len(args) == 1 {
				cmd.Pipeline = args[0]
			}

			return cmd.Run(cobraCmd, args, f, "run-pipeline", "runPipelineCommand")
		},
	}

	cmd.AddFlags(runPipelineCmd)
	return runPipelineCmd
}

func (cmd *RunPipelineCmd) RunDefault(f factory.Factory) error {
	return cmd.Run(nil, nil, f, "run-pipeline", "runPipelineCommand")
}

// Run executes the command logic
func (cmd *RunPipelineCmd) Run(cobraCmd *cobra.Command, args []string, f factory.Factory, commandName, hookName string) error {
	if cmd.log == nil {
		cmd.log = f.GetLog()
	}
	if cmd.Silent {
		cmd.log.SetLevel(logrus.FatalLevel)
	}

	// Print upgrade message if new version available
	if !cmd.Render {
		upgrade.PrintUpgradeMessage(cmd.log)
	} else if cmd.RenderWriter == nil {
		cmd.RenderWriter = os.Stdout
	}

	if cobraCmd != nil {
		plugin.SetPluginCommand(cobraCmd, args)
	}

	if cmd.Ctx == nil {
		var cancelFn context.CancelFunc
		cmd.Ctx, cancelFn = context.WithCancel(context.Background())
		defer cancelFn()
	}

	// set command in context
	cmd.Ctx = values.WithCommand(cmd.Ctx, commandName)
	configOptions := cmd.ToConfigOptions()
	ctx, err := cmd.prepare(cmd.Ctx, f, configOptions, cmd.GlobalFlags, false)
	if err != nil {
		return err
	}

<<<<<<< HEAD
	return runWithHooks(ctx, "devCommand", func() error {
		// Build and deploy images
		err = cmd.runCommand(ctx, f, configOptions, args[0])
=======
	return runWithHooks(ctx, hookName, func() error {
		return cmd.runPipeline(ctx, f, configOptions)
	})
}

func runWithHooks(ctx *devspacecontext.Context, command string, fn func() error) (err error) {
	err = hook.ExecuteHooks(ctx, nil, command+":before:execute")
	if err != nil {
		return err
	}

	defer func() {
		// delete temp folder
		deleteTempFolder(ctx.Context, ctx.Log)

		// execute hooks
>>>>>>> 6983e213
		if err != nil {
			hook.LogExecuteHooks(ctx, map[string]interface{}{"error": err}, command+":after:execute", command+":error")
		} else {
			err = hook.ExecuteHooks(ctx, nil, command+":after:execute")
		}
	}()

	return interrupt.Global.Run(fn, func() {
		// delete temp folder
		deleteTempFolder(ctx.Context, ctx.Log)

		// execute hooks
		hook.LogExecuteHooks(ctx, nil, command+":interrupt")
	})
}

func deleteTempFolder(ctx context.Context, log log.Logger) {
	// delete temp folder
	tempFolder, ok := values.TempFolderFrom(ctx)
	if ok && tempFolder != os.TempDir() {
		err := os.RemoveAll(tempFolder)
		if err != nil {
			log.Debugf("error removing temp folder: %v", err)
		}
	}
}

func (cmd *RunPipelineCmd) BuildOptions(configOptions *loader.ConfigOptions) *PipelineOptions {
	return &PipelineOptions{
		Options: types.Options{
			BuildOptions: build.Options{
				Tags:                      cmd.Tags,
				SkipBuild:                 cmd.SkipBuild,
				SkipPush:                  cmd.SkipPush,
				SkipPushOnLocalKubernetes: cmd.SkipPushLocalKubernetes,
				ForceRebuild:              cmd.ForceBuild,
				Sequential:                cmd.BuildSequential,
				MaxConcurrentBuilds:       cmd.MaxConcurrentBuilds,
			},
			DeployOptions: deploy.Options{
				ForceDeploy:  cmd.ForceDeploy,
				Render:       cmd.Render,
				RenderWriter: cmd.RenderWriter,
				SkipDeploy:   cmd.SkipDeploy,
			},
			PurgeOptions: deploy.PurgeOptions{
				ForcePurge: cmd.ForcePurge,
			},
			DependencyOptions: types.DependencyOptions{
				Exclude: cmd.SkipDependency,
				Only:    cmd.Dependency,
			},
		},
		ConfigOptions: configOptions,
		Pipeline:      cmd.Pipeline,
		ShowUI:        cmd.ShowUI,
	}
}

func (cmd *RunPipelineCmd) runPipeline(ctx *devspacecontext.Context, f factory.Factory, configOptions *loader.ConfigOptions) error {
	return runPipeline(ctx, f, true, cmd.BuildOptions(configOptions))
}

func (cmd *RunPipelineCmd) prepare(ctx context.Context, f factory.Factory, configOptions *loader.ConfigOptions, globalFlags *flags.GlobalFlags, allowFailingKubeClient bool) (*devspacecontext.Context, error) {
	// start file logging
	log.StartFileLogging()

	// create a temporary folder for us to use
	tempFolder, err := ioutil.TempDir("", "devspace-")
	if err != nil {
		return nil, errors.Wrap(err, "create temporary folder")
	}

	// add temp folder to context
	ctx = values.WithTempFolder(ctx, tempFolder)

	// set config root
	configLoader, err := f.NewConfigLoader(globalFlags.ConfigPath)
	if err != nil {
		return nil, err
	}
	configExists, err := configLoader.SetDevSpaceRoot(cmd.log)
	if err != nil {
		return nil, err
	} else if !configExists {
		return nil, errors.New(message.ConfigNotFound)
	}

	// create kubectl client
	client, err := f.NewKubeClientFromContext(globalFlags.KubeContext, globalFlags.Namespace)
	if err != nil {
		if allowFailingKubeClient {
			cmd.log.Warnf("Unable to create new kubectl client: %v", err)
			cmd.log.Warn("Using fake client to render resources")
			cmd.log.WriteString(logrus.WarnLevel, "\n")

			kube := fake.NewSimpleClientset()
			client = &fakekube.Client{
				Client: kube,
			}
		} else {
			return nil, errors.Errorf("error creating Kubernetes client: %v. Please make sure you have a valid Kubernetes context that points to a working Kubernetes cluster. If in doubt, please check if the following command works locally: `kubectl get namespaces`", err)
		}
	}

	// load generated config
	localCache, err := configLoader.LoadLocalCache()
	if err != nil {
		return nil, errors.Errorf("error loading local cache: %v", err)
	}

	// If the current kube context or namespace is different than old,
	// show warnings and reset kube client if necessary
	client, err = kubectl.CheckKubeContext(client, localCache, globalFlags.NoWarn, globalFlags.SwitchContext, cmd.log)
	if err != nil {
		return nil, err
	}

	// load config
	configInterface, err := configLoader.LoadWithCache(ctx, localCache, client, configOptions, cmd.log)
	if err != nil {
		return nil, err
	}

	// add root name to context
	ctx = values.WithRootName(ctx, configInterface.Config().Name)

	// adjust config
	err = cmd.adjustConfig(configInterface)
	if err != nil {
		return nil, err
	}

	// create devspace context
	return devspacecontext.NewContext(ctx, cmd.log).
		WithConfig(configInterface).
		WithKubeClient(client), nil
}

type PipelineOptions struct {
	types.Options

	ConfigOptions *loader.ConfigOptions
	Pipeline      string
	ShowUI        bool
	UIPort        int
}

func runPipeline(ctx *devspacecontext.Context, f factory.Factory, forceLeader bool, options *PipelineOptions) error {
	// create namespace if necessary
	if !options.DeployOptions.Render {
		err := kubectl.EnsureNamespace(ctx.Context, ctx.KubeClient, ctx.KubeClient.Namespace(), ctx.Log)
		if err != nil {
			return errors.Errorf("unable to create namespace: %v", err)
		}
	}

	// print config
	if ctx.Log.GetLevel() == logrus.DebugLevel {
		out, _ := yaml.Marshal(ctx.Config.Config())
		ctx.Log.Debugf("Use config:\n%s\n", string(out))
	}

	// resolve dependencies
	dependencies, err := f.NewDependencyManager(ctx, options.ConfigOptions).ResolveAll(ctx, dependency.ResolveOptions{})
	if err != nil {
		return errors.Wrap(err, "deploy dependencies")
	}
	ctx = ctx.WithDependencies(dependencies)

	// update last used kube context & save generated yaml
	err = updateLastKubeContext(ctx)
	if err != nil {
		return errors.Wrap(err, "update last kube context")
	}

	var configPipeline *latest.Pipeline
	if ctx.Config.Config().Pipelines != nil && ctx.Config.Config().Pipelines[options.Pipeline] != nil {
		configPipeline = ctx.Config.Config().Pipelines[options.Pipeline]
	} else {
		configPipeline, err = types.GetDefaultPipeline(options.Pipeline)
		if err != nil {
			return err
		}
	}

	// marshal pipeline
	configPipelineBytes, err := yaml.Marshal(configPipeline)
	if err == nil {
		ctx.Log.Debugf("Run pipeline:\n%s\n", string(configPipelineBytes))
	}

	// create dev context
	devCtxCancel, cancelDevCtx := context.WithCancel(ctx.Context)
	ctx = ctx.WithContext(values.WithDevContext(ctx.Context, devCtxCancel))

	// create a new base dev pod manager
	devPodManager := devpod.NewManager(cancelDevCtx)
	defer devPodManager.Close()

	// create dependency registry
	dependencyRegistry := registry.NewDependencyRegistry(options.DeployOptions.Render)

	// get deploy pipeline
	pipe := pipeline.NewPipeline(ctx.Config.Config().Name, devPodManager, dependencyRegistry, configPipeline, options.Options)

	// start ui & open
	serv, err := dev.UI(ctx, options.UIPort, options.ShowUI, pipe)
	if err != nil {
		return err
	}
	dependencyRegistry.SetServer("http://" + serv.Server.Addr)

	// exclude ourselves
	couldExclude, err := dependencyRegistry.MarkDependencyExcluded(ctx, ctx.Config.Config().Name, forceLeader)
	if err != nil {
		return err
	} else if !couldExclude {
		return fmt.Errorf("couldn't execute '%s', because there is another DevSpace instance active in the current namespace right now that uses the same project name (%s)", strings.Join(os.Args, " "), ctx.Config.Config().Name)
	}
	ctx.Log.Debugf("Marked project excluded: %v", ctx.Config.Config().Name)

	// get a stdout writer
	stdoutWriter := ctx.Log.Writer(ctx.Log.GetLevel(), true)
	defer stdoutWriter.Close()

	// get a stderr writer
	stderrWriter := ctx.Log.Writer(logrus.WarnLevel, true)
	defer stderrWriter.Close()

	// start pipeline
	err = pipe.Run(ctx.WithLogger(log.NewStreamLoggerWithFormat(stdoutWriter, stderrWriter, ctx.Log.GetLevel(), log.TimeFormat)))
	if err != nil {
		return err
	}
	ctx.Log.Debugf("Wait for dev to finish")

	// wait for dev
	err = pipe.WaitDev()
	if err != nil {
		return err
	}

	return nil
}

func (cmd *RunPipelineCmd) adjustConfig(conf config.Config) error {
	// check if terminal is enabled
	c := conf.Config()
	if cmd.Terminal {
		if len(c.Dev) == 0 {
			return errors.New("No dev config available in DevSpace config")
		}

		devNames := make([]string, 0, len(c.Dev))
		for k := range c.Dev {
			devNames = append(devNames, k)
		}

		// if only one image exists, use it, otherwise show image picker
		devName := ""
		if len(devNames) == 1 {
			devName = devNames[0]
		} else {
			var err error
			devName, err = cmd.log.Question(&survey.QuestionOptions{
				Question: "Where do you want to open a terminal to?",
				Options:  devNames,
			})
			if err != nil {
				return err
			}
		}

		// adjust dev config
		for k := range c.Dev {
			if k == devName {
				if c.Dev[devName].Terminal == nil {
					c.Dev[devName].Terminal = &latest.Terminal{}
				}
				c.Dev[devName].Terminal.Enabled = ptr.Bool(true)
			} else {
				c.Dev[devName].Terminal = nil
			}
		}
	}

	return nil
}

func defaultStdStreams(stdout io.Writer, stderr io.Writer, stdin io.Reader) (io.Writer, io.Writer, io.Reader) {
	if stdout == nil {
		stdout = os.Stdout
	}
	if stderr == nil {
		stderr = os.Stderr
	}
	if stdin == nil {
		stdin = os.Stdin
	}
	return stdout, stderr, stdin
}

func updateLastKubeContext(ctx *devspacecontext.Context) error {
	// Update generated if we deploy the application
	if ctx.Config != nil && ctx.Config.LocalCache() != nil {
		ctx.Config.LocalCache().SetLastContext(&localcache.LastContextConfig{
			Context:   ctx.KubeClient.CurrentContext(),
			Namespace: ctx.KubeClient.Namespace(),
		})

		err := ctx.Config.LocalCache().Save()
		if err != nil {
			return errors.Wrap(err, "save generated")
		}
	}

	return nil
}<|MERGE_RESOLUTION|>--- conflicted
+++ resolved
@@ -169,11 +169,6 @@
 		return err
 	}
 
-<<<<<<< HEAD
-	return runWithHooks(ctx, "devCommand", func() error {
-		// Build and deploy images
-		err = cmd.runCommand(ctx, f, configOptions, args[0])
-=======
 	return runWithHooks(ctx, hookName, func() error {
 		return cmd.runPipeline(ctx, f, configOptions)
 	})
@@ -190,7 +185,6 @@
 		deleteTempFolder(ctx.Context, ctx.Log)
 
 		// execute hooks
->>>>>>> 6983e213
 		if err != nil {
 			hook.LogExecuteHooks(ctx, map[string]interface{}{"error": err}, command+":after:execute", command+":error")
 		} else {
