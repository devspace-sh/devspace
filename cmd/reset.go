--- conflicted
+++ resolved
@@ -24,7 +24,6 @@
 	kubectl *kubernetes.Clientset
 }
 
-<<<<<<< HEAD
 // ResetCmdFlags are the flags available for the reset-command
 type ResetCmdFlags struct {
 	deleteFromDevSpaceCloud bool
@@ -36,12 +35,9 @@
 	deleteDockerIgnore      bool
 	deleteRoleBinding       bool
 	deleteDevspaceFolder    bool
-=======
-// ResetCmdFlags holds the possible reset cmd flags
-type ResetCmdFlags struct {
+
 	config          string
 	configOverwrite string
->>>>>>> e7a64cf8
 }
 
 func init() {
@@ -126,7 +122,6 @@
 		return
 	}
 
-<<<<<<< HEAD
 	shouldCloudDevSpaceRemoved := cmd.flags.deleteFromDevSpaceCloud
 	if !shouldCloudDevSpaceRemoved {
 		shouldCloudDevSpaceRemoved = *stdinutil.GetFromStdin(&stdinutil.GetFromStdinParams{
@@ -135,13 +130,6 @@
 			ValidationRegexPattern: "^(y|n)$",
 		}) == "y"
 	}
-=======
-	shouldCloudDevSpaceRemoved := *stdinutil.GetFromStdin(&stdinutil.GetFromStdinParams{
-		Question:               "\n\nShould this DevSpace be deleted from DevSpace Cloud (y/n)",
-		DefaultValue:           "y",
-		ValidationRegexPattern: "^(y|n)$",
-	}) == "y"
->>>>>>> e7a64cf8
 
 	if shouldCloudDevSpaceRemoved {
 		// Get selected cloud provider from config
