package cmd

import (
	"github.com/covexo/devspace/cmd/cloud"
	"github.com/covexo/devspace/pkg/devspace/configure"
	"github.com/covexo/devspace/pkg/util/log"
	"github.com/spf13/cobra"
)

// AddCmd holds the information needed for the add command
type AddCmd struct {
	flags           *AddCmdFlags
	syncFlags       *addSyncCmdFlags
	portFlags       *addPortCmdFlags
	packageFlags    *addPackageFlags
	deploymentFlags *addDeploymentFlags
	imageFlags      *addImageFlags
	serviceFlags    *addServiceFlags
}

// AddCmdFlags holds the possible flags for the add command
type AddCmdFlags struct {
}

type addSyncCmdFlags struct {
	ResourceType  string
	LabelSelector string
	LocalPath     string
	ContainerPath string
	ExcludedPaths string
	Namespace     string
	Service       string
}

type addPortCmdFlags struct {
	ResourceType  string
	LabelSelector string
	Namespace     string
	Service       string
}

type addPackageFlags struct {
	AppVersion   string
	ChartVersion string
	SkipQuestion bool
	Deployment   string
}

type addDeploymentFlags struct {
	Namespace string
	Manifests string
	Chart     string
}

type addImageFlags struct {
	Name           string
	Tag            string
	ContextPath    string
	DockerfilePath string
	BuildEngine    string
}

type addServiceFlags struct {
	LabelSelector string
	Namespace     string
}

func init() {
	cmd := &AddCmd{
		flags:           &AddCmdFlags{},
		syncFlags:       &addSyncCmdFlags{},
		portFlags:       &addPortCmdFlags{},
		packageFlags:    &addPackageFlags{},
		deploymentFlags: &addDeploymentFlags{},
		imageFlags:      &addImageFlags{},
		serviceFlags:    &addServiceFlags{},
	}

	addCmd := &cobra.Command{
		Use:   "add",
		Short: "Change the devspace configuration",
		Long: `
	#######################################################
	#################### devspace add #####################
	#######################################################
	You can change the following configuration with the
	add command:
	
	* Sync paths (sync)
	* Forwarded ports (port)
	* Docker images  (image)
	* Kubernetes Service (service)
	#######################################################
	`,
		Args: cobra.NoArgs,
	}

	rootCmd.AddCommand(addCmd)

	addSyncCmd := &cobra.Command{
		Use:   "sync",
		Short: "Add a sync path to the devspace",
		Long: `
	#######################################################
	################# devspace add sync ###################
	#######################################################
	Add a sync path to the devspace

	How to use:
	devspace add sync --local=app --container=/app
	#######################################################
	`,
		Args: cobra.NoArgs,
		Run:  cmd.RunAddSync,
	}

	addCmd.AddCommand(addSyncCmd)

	addSyncCmd.Flags().StringVar(&cmd.syncFlags.ResourceType, "resource-type", "pod", "Selected resource type")
	addSyncCmd.Flags().StringVar(&cmd.syncFlags.LabelSelector, "label-selector", "", "Comma separated key=value selector list (e.g. release=test)")
	addSyncCmd.Flags().StringVar(&cmd.syncFlags.LocalPath, "local", "", "Relative local path")
	addSyncCmd.Flags().StringVar(&cmd.syncFlags.Namespace, "namespace", "", "Namespace to use")
	addSyncCmd.Flags().StringVar(&cmd.syncFlags.ContainerPath, "container", "", "Absolute container path")
	addSyncCmd.Flags().StringVar(&cmd.syncFlags.ExcludedPaths, "exclude", "", "Comma separated list of paths to exclude (e.g. node_modules/,bin,*.exe)")
	addSyncCmd.Flags().StringVar(&cmd.syncFlags.Service, "service", "", "The devspace config service")

	addSyncCmd.MarkFlagRequired("local")
	addSyncCmd.MarkFlagRequired("container")

	addPortCmd := &cobra.Command{
		Use:   "port",
		Short: "Add a new port forward configuration",
		Long: `
	#######################################################
	################ devspace add port ####################
	#######################################################
	Add a new port mapping that should be forwarded to
	the devspace (format is local:remote comma separated):
	devspace add port 8080:80,3000
	#######################################################
	`,
		Args: cobra.ExactArgs(1),
		Run:  cmd.RunAddPort,
	}

	addPortCmd.Flags().StringVar(&cmd.portFlags.ResourceType, "resource-type", "pod", "Selected resource type")
	addPortCmd.Flags().StringVar(&cmd.portFlags.Namespace, "namespace", "", "Namespace to use")
	addPortCmd.Flags().StringVar(&cmd.portFlags.LabelSelector, "label-selector", "", "Comma separated key=value label-selector list (e.g. release=test)")
	addPortCmd.Flags().StringVar(&cmd.portFlags.Service, "service", "", "The devspace config service")

	addCmd.AddCommand(addPortCmd)

	addPackageCmd := &cobra.Command{
		Use:   "package",
		Short: "Add a helm chart",
		Long: ` 
	#######################################################
	############### devspace add package ##################
	#######################################################
	Adds an existing helm chart to the devspace
	(run 'devspace add package' to display all available 
	helm charts)
	
	Examples:
	devspace add package
	devspace add package mysql
	devspace add package mysql --app-version=5.7.14
	devspace add package mysql --chart-version=0.10.3 -d devspace-default
	#######################################################
	`,
		Run: cmd.RunAddPackage,
	}

	addPackageCmd.Flags().StringVar(&cmd.packageFlags.AppVersion, "app-version", "", "App version")
	addPackageCmd.Flags().StringVar(&cmd.packageFlags.ChartVersion, "chart-version", "", "Chart version")
	addPackageCmd.Flags().StringVarP(&cmd.packageFlags.Deployment, "deployment", "d", "", "The deployment name to use")
	addPackageCmd.Flags().BoolVar(&cmd.packageFlags.SkipQuestion, "skip-question", false, "Skips the question to show the readme in a browser")

	addCmd.AddCommand(addPackageCmd)

	addDeploymentCmd := &cobra.Command{
		Use:   "deployment",
		Short: "Add a deployment",
		Long: ` 
	#######################################################
	############# devspace add deployment #################
	#######################################################
	Add a new deployment (kubernetes manifests or 
	helm chart) to your devspace, that will be deployed
	
	Examples:
	devspace add deployment my-deployment --chart=chart/
	devspace add deployment my-deployment --manifests=kube/pod.yaml
	devspace add deployment my-deployment --manifests=kube/* --namespace=devspace
	#######################################################
	`,
		Args: cobra.ExactArgs(1),
		Run:  cmd.RunAddDeployment,
	}

	addDeploymentCmd.Flags().StringVar(&cmd.deploymentFlags.Namespace, "namespace", "", "The namespace to use for deploying")
	addDeploymentCmd.Flags().StringVar(&cmd.deploymentFlags.Manifests, "manifests", "", "The kubernetes manifests to deploy (glob pattern are allowed, comma separated)")
	addDeploymentCmd.Flags().StringVar(&cmd.deploymentFlags.Chart, "chart", "", "The helm chart to deploy")

	addCmd.AddCommand(addDeploymentCmd)

<<<<<<< HEAD
	// Add cloud commands
	addCmd.AddCommand(cloud.Cmd)
=======
	addImageCmd := &cobra.Command{
		Use:   "image",
		Short: "Add an image",
		Long: ` 
	#######################################################
	############# devspace add image ######################
	#######################################################
	Add a new image to your devspace
	
	Examples:
	devspace add image my-image --name=dockeruser/devspaceimage2
	devspace add image my-image --name=dockeruser/devspaceimage2 --tag=alpine
	devspace add image my-image --name=dockeruser/devspaceimage2 --context=C:/Path/To/Context
	devspace add image my-image --name=dockeruser/devspaceimage2 --dockerfile=C:/Path/To/Dockerfile
	devspace add image my-image --name=dockeruser/devspaceimage2 --buildengine=docker
	devspace add image my-image --name=dockeruser/devspaceimage2 --buildengine=kaniko
	#######################################################
	`,
		Args: cobra.ExactArgs(1),
		Run:  cmd.RunAddImage,
	}

	addImageCmd.Flags().StringVar(&cmd.imageFlags.Name, "name", "", "The name of the image")
	addImageCmd.Flags().StringVar(&cmd.imageFlags.Tag, "tag", "", "The tag of the image")
	addImageCmd.Flags().StringVar(&cmd.imageFlags.ContextPath, "context", "", "The path of the images' context")
	addImageCmd.Flags().StringVar(&cmd.imageFlags.DockerfilePath, "dockerfile", "", "The path of the images' dockerfile")
	addImageCmd.Flags().StringVar(&cmd.imageFlags.BuildEngine, "buildengine", "", "Specify which engine should build the file. Should match this regex: docker|kaniko")

	addImageCmd.MarkFlagRequired("name")
	addCmd.AddCommand(addImageCmd)

	addServiceCmd := &cobra.Command{
		Use:   "service",
		Short: "Add a service",
		Long: ` 
	#######################################################
	############# devspace add service ####################
	#######################################################
	Add a new service to your devspace
	
	Examples:
	devspace add service my-service --namespace=my-namespace
	devspace add service my-service --label-selector=environment=production,tier=frontend
	#######################################################
	`,
		Args: cobra.ExactArgs(1),
		Run:  cmd.RunAddService,
	}

	addServiceCmd.Flags().StringVar(&cmd.serviceFlags.Namespace, "namespace", "", "The namespace of the service")
	addServiceCmd.Flags().StringVar(&cmd.serviceFlags.LabelSelector, "label-selector", "", "The label-selector of the service")

	addCmd.AddCommand(addServiceCmd)
>>>>>>> 7b34626c
}

// RunAddPackage executes the add package command logic
func (cmd *AddCmd) RunAddPackage(cobraCmd *cobra.Command, args []string) {
	err := configure.AddPackage(cmd.packageFlags.SkipQuestion, cmd.packageFlags.AppVersion, cmd.packageFlags.ChartVersion, cmd.packageFlags.Deployment, args, log.GetInstance())
	if err != nil {
		log.Fatal(err)
	}

	log.Donef("Successfully added the package")
}

// RunAddDeployment executes the add deployment command logic
func (cmd *AddCmd) RunAddDeployment(cobraCmd *cobra.Command, args []string) {
	err := configure.AddDeployment(args[0], cmd.deploymentFlags.Namespace, cmd.deploymentFlags.Manifests, cmd.deploymentFlags.Chart)
	if err != nil {
		log.Fatal(err)
	}

	log.Donef("Successfully added %s as new deployment", args[0])
}

// RunAddSync executes the add sync command logic
func (cmd *AddCmd) RunAddSync(cobraCmd *cobra.Command, args []string) {
	err := configure.AddSyncPath(cmd.syncFlags.LocalPath, cmd.syncFlags.ContainerPath, cmd.syncFlags.Namespace, cmd.syncFlags.LabelSelector, cmd.syncFlags.ExcludedPaths, cmd.syncFlags.Service)
	if err != nil {
		log.Fatalf("Error adding sync path: %v", err)
	}

	log.Donef("Successfully added sync between local path %v and container path %v", cmd.syncFlags.LocalPath, cmd.syncFlags.ContainerPath)
}

// RunAddPort executes the add port command logic
func (cmd *AddCmd) RunAddPort(cobraCmd *cobra.Command, args []string) {
	err := configure.AddPort(cmd.portFlags.Namespace, cmd.portFlags.LabelSelector, cmd.portFlags.Service, args)
	if err != nil {
		log.Fatal(err)
	}

	log.Donef("Successfully added port %v", args[0])
}

// RunAddImage executes the add image command logic
func (cmd *AddCmd) RunAddImage(cobraCmd *cobra.Command, args []string) {
	err := configure.AddImage(args[0], cmd.imageFlags.Name, cmd.imageFlags.Tag, cmd.imageFlags.ContextPath, cmd.imageFlags.DockerfilePath, cmd.imageFlags.BuildEngine)
	if err != nil {
		log.Fatal(err)
	}

	log.Donef("Successfully added image %s", args[0])
}

// RunAddService executes the add image command logic
func (cmd *AddCmd) RunAddService(cobraCmd *cobra.Command, args []string) {
	err := configure.AddService(args[0], cmd.serviceFlags.LabelSelector, cmd.serviceFlags.Namespace)
	if err != nil {
		log.Fatal(err)
	}

	log.Donef("Successfully added new service %v", args[0])
}<|MERGE_RESOLUTION|>--- conflicted
+++ resolved
@@ -1,7 +1,6 @@
 package cmd
 
 import (
-	"github.com/covexo/devspace/cmd/cloud"
 	"github.com/covexo/devspace/pkg/devspace/configure"
 	"github.com/covexo/devspace/pkg/util/log"
 	"github.com/spf13/cobra"
@@ -204,10 +203,6 @@
 
 	addCmd.AddCommand(addDeploymentCmd)
 
-<<<<<<< HEAD
-	// Add cloud commands
-	addCmd.AddCommand(cloud.Cmd)
-=======
 	addImageCmd := &cobra.Command{
 		Use:   "image",
 		Short: "Add an image",
@@ -261,7 +256,6 @@
 	addServiceCmd.Flags().StringVar(&cmd.serviceFlags.LabelSelector, "label-selector", "", "The label-selector of the service")
 
 	addCmd.AddCommand(addServiceCmd)
->>>>>>> 7b34626c
 }
 
 // RunAddPackage executes the add package command logic
