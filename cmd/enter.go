--- conflicted
+++ resolved
@@ -79,11 +79,7 @@
 		log.Fatalf("Unable to create new kubectl client: %v", err)
 	}
 
-<<<<<<< HEAD
-	err = services.StartTerminal(cmd.kubectl, cmd.flags.service, cmd.flags.container, cmd.flags.labelSelector, cmd.flags.namespace, args, log.GetInstance())
-=======
 	err = services.StartTerminal(kubectl, cmd.flags.service, cmd.flags.container, cmd.flags.labelSelector, cmd.flags.namespace, args, log.GetInstance())
->>>>>>> e7a64cf8
 	if err != nil {
 		log.Fatal(err)
 	}
