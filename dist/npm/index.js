--- conflicted
+++ resolved
@@ -77,10 +77,6 @@
       console.error(err);
       process.exit(1);
     }
-<<<<<<< HEAD
-    const latestVersion = releasePage.replace(
-      /^.*?\/devspace-cloud\/devspace\/releases\/download\/v([^\/-]*)\/devspace-.*$/s,
-=======
     let versionRegex = 
     /^.*?\/devspace-cloud\/devspace\/releases\/download\/v([^\/-]*)\/devspace-.*$/s;
 
@@ -90,7 +86,6 @@
     }
     
     const latestVersion = releasePage.replace(versionRegex,
->>>>>>> ac66e49f
       "$1"
     );
 
@@ -128,23 +123,6 @@
   return;
 }
 
-<<<<<<< HEAD
-if (action == "get-tag") {
-  getLatestVersion(function(latestVersion) {
-    let tagRegex = /^.*-([a-z]*)(\.)?([0-9]*)?$/i
-    let tag = "latest"
-    
-    if (latestVersion.match(tagRegex)) {
-      tag = latestVersion.replace(tagRegex, "$1")
-    }
-    process.stdout.write(tag);
-    process.exit(0);
-  });
-  return;
-}
-
-=======
->>>>>>> ac66e49f
 /**
  * Remove directory recursively
  * @param {string} dir_path
