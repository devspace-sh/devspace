--- conflicted
+++ resolved
@@ -112,7 +112,6 @@
 		}
 	}
 
-<<<<<<< HEAD
 	selector, err := targetselector.NewTargetSelector(serviceClient.config, serviceClient.client, &targetselector.SelectorParameter{
 		ConfigParameter: targetselector.ConfigParameter{
 			Namespace:     syncConfig.Namespace,
@@ -130,21 +129,6 @@
 	if err != nil {
 		return nil, errors.Errorf("Error selecting pod: %v", err)
 	}
-=======
-		serviceClient.log.StartWait("Sync: Waiting for pods...")
-		pod, container, err := selector.GetContainer(false, serviceClient.log)
-		serviceClient.log.StopWait()
-		if err != nil {
-			return nil, errors.Errorf("Error selecting pod: %v", err)
-		}
-
-		serviceClient.log.StartWait("Starting sync...")
-		syncClient, err := serviceClient.startSync(pod, container.Name, syncConfig, verboseSync, nil, nil)
-		serviceClient.log.StopWait()
-		if err != nil {
-			return nil, errors.Wrap(err, "start sync")
-		}
->>>>>>> 82a6d97c
 
 	log.StartWait("Starting sync...")
 	syncClient, err := serviceClient.startSync(pod, container.Name, syncConfig, verboseSync, nil, nil)
@@ -158,22 +142,12 @@
 		return nil, errors.Errorf("Sync error: %v", err)
 	}
 
-<<<<<<< HEAD
 	containerPath := "."
 	if syncConfig.ContainerPath != "" {
 		containerPath = syncConfig.ContainerPath
 	}
 
 	log.Donef("Sync started on %s <-> %s (Pod: %s/%s)", syncClient.LocalPath, containerPath, pod.Namespace, pod.Name)
-=======
-		serviceClient.log.Donef("Sync started on %s <-> %s (Pod: %s/%s)", syncClient.LocalPath, containerPath, pod.Namespace, pod.Name)
-		if syncConfig.WaitInitialSync != nil && *syncConfig.WaitInitialSync == true {
-			serviceClient.log.StartWait("Sync: waiting for intial sync to complete")
-			<-syncClient.Options.UpstreamInitialSyncDone
-			<-syncClient.Options.DownstreamInitialSyncDone
-			serviceClient.log.StopWait()
-		}
->>>>>>> 82a6d97c
 
 	if syncConfig.WaitInitialSync != nil && *syncConfig.WaitInitialSync == true {
 		log.StartWait("Sync: waiting for intial sync to complete")
