package ssh

import (
	"bytes"
	"fmt"
<<<<<<< HEAD
=======
	"github.com/mgutz/ansi"
	"github.com/mitchellh/go-homedir"
>>>>>>> 6983e213
	"io"
	"path/filepath"
	"strconv"
	"strings"
	"time"

	helperssh "github.com/loft-sh/devspace/helper/ssh"
	"github.com/loft-sh/devspace/pkg/devspace/config/loader"
	"github.com/loft-sh/devspace/pkg/devspace/config/versions/latest"
	devspacecontext "github.com/loft-sh/devspace/pkg/devspace/context"
	"github.com/loft-sh/devspace/pkg/devspace/kubectl"
	"github.com/loft-sh/devspace/pkg/devspace/services/inject"
	"github.com/loft-sh/devspace/pkg/devspace/services/portforwarding"
	"github.com/loft-sh/devspace/pkg/devspace/services/targetselector"
	"github.com/loft-sh/devspace/pkg/devspace/services/terminal"
	"github.com/loft-sh/devspace/pkg/util/tomb"
	"github.com/pkg/errors"
	"github.com/sirupsen/logrus"
	kubectlExec "k8s.io/client-go/util/exec"
)

// StartSSH starts the ssh functionality
func StartSSH(ctx *devspacecontext.Context, devPod *latest.DevPod, selector targetselector.TargetSelector, parent *tomb.Tomb) (retErr error) {
	if ctx == nil || ctx.Config == nil || ctx.Config.Config() == nil {
		return fmt.Errorf("DevSpace config is nil")
	}

	// init done array is used to track when sync was initialized
	initDoneArray := []chan struct{}{}
	loader.EachDevContainer(devPod, func(devContainer *latest.DevContainer) bool {
		if devContainer.SSH == nil {
			return true
		}

		initDone := parent.NotifyGo(func() error {
			return startSSH(ctx, devPod.Name, string(devContainer.Arch), devContainer.SSH, selector.WithContainer(devContainer.Container), parent)
		})
		initDoneArray = append(initDoneArray, initDone)
		return true
	})

	// wait for init chans to be finished
	for _, initDone := range initDoneArray {
		<-initDone
	}
	return nil
}

func startSSH(ctx *devspacecontext.Context, name, arch string, sshConfig *latest.SSH, selector targetselector.TargetSelector, parent *tomb.Tomb) error {
	if ctx.IsDone() {
		return nil
	}

	// configure ssh host
	sshHost := name + "." + ctx.Config.Config().Name + ".devspace"
	if sshConfig.LocalHostname != "" {
		sshHost = sshConfig.LocalHostname
	}

	// try to find host port
	homeDir, err := homedir.Dir()
	if err != nil {
		return errors.Wrap(err, "get home dir")
	}

	// get port
	port := sshConfig.LocalPort
	if port == 0 {
		sshConfigPath := filepath.Join(homeDir, ".ssh", "config")
		hosts, err := ParseDevSpaceHosts(sshConfigPath)
		if err != nil {
			ctx.Log.Debugf("error parsing %s: %v", sshConfigPath, err)
		} else {
			for _, h := range hosts {
				if h.Host == sshHost {
					port = h.Port
				}
			}
		}

		if port == 0 {
			port, err = GetInstance(ctx.Log).LockPort()
			if err != nil {
				return errors.Wrap(err, "find port")
			}

			// update ssh config
			err = configureSSHConfig(sshHost, strconv.Itoa(port), ctx.Log)
			if err != nil {
				return errors.Wrap(err, "update ssh config")
			}
		}
	} else {
		err = GetInstance(ctx.Log).LockSpecificPort(port)
		if err != nil {
			return errors.Wrap(err, "find port")
		}

		// update ssh config
		err = configureSSHConfig(sshHost, strconv.Itoa(port), ctx.Log)
		if err != nil {
			return errors.Wrap(err, "update ssh config")
		}
	}
	defer GetInstance(ctx.Log).ReleasePort(port)

	// get a local port
	// get remote port
	defaultRemotePort := helperssh.DefaultPort
	if sshConfig.RemoteAddress != "" {
		splitted := strings.Split(sshConfig.RemoteAddress, ":")
		if len(splitted) != 2 {
			return fmt.Errorf("invalid ssh address %s, must contain host:port", sshConfig.RemoteAddress)
		}

		defaultRemotePort, err = strconv.Atoi(splitted[1])
		if err != nil {
			return fmt.Errorf("error parsing remote port %s: %v", splitted[1], err)
		}
	}

	// start port forwarding to that port
	mapping := fmt.Sprintf("%d:%d", port, defaultRemotePort)
	err = portforwarding.StartForwarding(ctx, name, []*latest.PortMapping{
		{
			Port: mapping,
		},
	}, selector, parent)
	if err != nil {
		return errors.Wrap(err, "start ssh port forwarding")
	}

	// start ssh
	return startSSHWithRestart(ctx, arch, sshConfig.RemoteAddress, sshHost, selector, parent)
}

func startSSHWithRestart(ctx *devspacecontext.Context, arch, addr, sshHost string, selector targetselector.TargetSelector, parent *tomb.Tomb) error {
	if ctx.IsDone() {
		return nil
	}

	// find target container
	container, err := selector.SelectSingleContainer(ctx.Context, ctx.KubeClient, ctx.Log)
	if err != nil {
		return errors.Wrap(err, "error selecting container")
	} else if container == nil {
		return nil
	}

	// make sure the DevSpace helper binary is injected
	ctx.Log.Info("SSH: Inject devspacehelper...")
	err = inject.InjectDevSpaceHelper(ctx.Context, ctx.KubeClient, container.Pod, container.Container.Name, arch, ctx.Log)
	if err != nil {
		return err
	}

	// get public key
	publicKey, err := getPublicKey()
	if err != nil {
		return errors.Wrap(err, "generate key pair")
	}

	// get command
	command := []string{inject.DevSpaceHelperContainerPath, "ssh", "--authorized-key", publicKey}
	if addr != "" {
		command = append(command, "--address", addr)
	}

	// start ssh server
	parent.Go(func() error {
		writer := ctx.Log.Writer(logrus.DebugLevel, false)
		defer writer.Close()
		for !ctx.IsDone() {
			buffer := &bytes.Buffer{}
			multiWriter := io.MultiWriter(writer, buffer)
			err = ctx.KubeClient.ExecStream(ctx.Context, &kubectl.ExecStreamOptions{
				Pod:         container.Pod,
				Container:   container.Container.Name,
				Command:     command,
				Stdout:      multiWriter,
				Stderr:      multiWriter,
				SubResource: kubectl.SubResourceExec,
			})
			if err != nil {
				select {
				case <-ctx.Context.Done():
					return nil
				case <-time.After(time.Second * 2):
					// check if context is done
					if exitError, ok := err.(kubectlExec.CodeExitError); ok {
						if terminal.IsUnexpectedExitCode(exitError.Code) {
							ctx.Log.Warnf("restarting ssh process because: %s %v", buffer.String(), err)
							continue
						}

						return fmt.Errorf("ssh server failed: %s %v", buffer.String(), err)
					}

					ctx.Log.Warnf("restarting ssh process because: %s %v", buffer.String(), err)
					continue
				}
			}

			// seems like the ssh process is still running
			<-ctx.Context.Done()
			return nil
		}

		return nil
	})

	ctx.Log.Donef("SSH started on host %s. Use 'ssh %s' to connect", sshHost, sshHost)
	return nil
}<|MERGE_RESOLUTION|>--- conflicted
+++ resolved
@@ -3,11 +3,8 @@
 import (
 	"bytes"
 	"fmt"
-<<<<<<< HEAD
-=======
 	"github.com/mgutz/ansi"
 	"github.com/mitchellh/go-homedir"
->>>>>>> 6983e213
 	"io"
 	"path/filepath"
 	"strconv"
