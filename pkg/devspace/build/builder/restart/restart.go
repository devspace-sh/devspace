--- conflicted
+++ resolved
@@ -72,14 +72,9 @@
     echo "Container started with restart helper."
     echo "Waiting for initial sync to complete or file $touchFile to exist before starting the application..."
   else
-<<<<<<< HEAD
-    if (( $number % 10 == 0 )); then
-      echo "(Still waiting for initial sync to complete)"
-=======
     if [ "$counter" = 10 ]; then
       echo "(Still waiting...)"
       counter=0
->>>>>>> 6983e213
     fi
   fi
   sleep 1
