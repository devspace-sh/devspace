package configutil

import (
	"io/ioutil"
	"os"
	"path/filepath"

	"github.com/covexo/devspace/pkg/devspace/config/v1"
	yaml "gopkg.in/yaml.v2"
)

func loadConfig(config *v1.Config, path string) error {
<<<<<<< HEAD
	yamlFileContent, err := ioutil.ReadFile(Workdir + path)

=======
	workdir, _ := os.Getwd()
	yamlFileContent, err := ioutil.ReadFile(filepath.Join(workdir, path))
>>>>>>> 57db8495
	if err != nil {
		return err
	}

	return yaml.Unmarshal(yamlFileContent, config)
}<|MERGE_RESOLUTION|>--- conflicted
+++ resolved
@@ -10,13 +10,8 @@
 )
 
 func loadConfig(config *v1.Config, path string) error {
-<<<<<<< HEAD
-	yamlFileContent, err := ioutil.ReadFile(Workdir + path)
-
-=======
 	workdir, _ := os.Getwd()
 	yamlFileContent, err := ioutil.ReadFile(filepath.Join(workdir, path))
->>>>>>> 57db8495
 	if err != nil {
 		return err
 	}
