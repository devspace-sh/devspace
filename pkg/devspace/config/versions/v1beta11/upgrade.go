--- conflicted
+++ resolved
@@ -757,9 +757,6 @@
 
 func getMatchingDevContainer(devPod *next.DevPod, containerName string) *next.DevContainer {
 	for key, container := range devPod.Containers {
-<<<<<<< HEAD
-		if container.Container == containerName {
-=======
 		if container.Container == containerName || container.Container == "" {
 			if container.Container == "" && containerName != "" {
 				devContainer := container
@@ -770,7 +767,6 @@
 			}
 			return devPod.Containers[key]
 		} else if containerName == "" {
->>>>>>> 6983e213
 			return devPod.Containers[key]
 		}
 	}
