package configure

import (
	"github.com/devspace-cloud/devspace/pkg/devspace/cloud"
	"github.com/devspace-cloud/devspace/pkg/devspace/cloud/config"
	"github.com/devspace-cloud/devspace/pkg/devspace/config/generated"
	"github.com/devspace-cloud/devspace/pkg/devspace/config/versions/latest"
	"github.com/devspace-cloud/devspace/pkg/devspace/docker"
	"github.com/devspace-cloud/devspace/pkg/util/kubeconfig"
	"github.com/devspace-cloud/devspace/pkg/util/log"
)

// Manager controls the devspace configuration
type Manager interface {
	NewDockerfileComponentDeployment(generatedConfig *generated.Config, name, imageName, dockerfile, context string) (*latest.ImageConfig, *latest.DeploymentConfig, error)
	NewImageComponentDeployment(name, imageName string) (*latest.ImageConfig, *latest.DeploymentConfig, error)
	NewPredefinedComponentDeployment(name, component string) (*latest.DeploymentConfig, error)
	NewKubectlDeployment(name, manifests string) (*latest.DeploymentConfig, error)
	NewHelmDeployment(name, chartName, chartRepo, chartVersion string) (*latest.DeploymentConfig, error)
	RemoveDeployment(removeAll bool, name string) (bool, error)

	AddImage(nameInConfig, name, tag, contextPath, dockerfilePath, buildTool string) error
	RemoveImage(removeAll bool, names []string) error

	AddPort(namespace, labelSelector string, args []string) error
	RemovePort(removeAll bool, labelSelector string, args []string) error

	AddSyncPath(localPath, containerPath, namespace, labelSelector, excludedPathsString string) error
	RemoveSyncPath(removeAll bool, localPath, containerPath, labelSelector string) error
}

// Factory defines the factory methods needed by the configure manager to create new configuration
type Factory interface {
	NewDockerClientWithMinikube(currentKubeContext string, preferMinikube bool, log log.Logger) (docker.Client, error)
	GetProvider(useProviderName string, log log.Logger) (cloud.Provider, error)
	NewCloudConfigLoader() config.Loader
}

type manager struct {
<<<<<<< HEAD
	log     log.Logger
	config  *latest.Config
	factory Factory
=======
	log               log.Logger
	config            *latest.Config
	kubeLoader        kubeconfig.Loader
	cloudConfigLoader cloudconfig.Loader
	dockerClient      docker.Client
>>>>>>> c42b65f7
}

// NewManager creates a new instance of the interface Manager
func NewManager(factory Factory, config *latest.Config, log log.Logger) Manager {
	return &manager{
		log:     log,
		factory: factory,
		config:  config,
	}
}<|MERGE_RESOLUTION|>--- conflicted
+++ resolved
@@ -34,20 +34,13 @@
 	NewDockerClientWithMinikube(currentKubeContext string, preferMinikube bool, log log.Logger) (docker.Client, error)
 	GetProvider(useProviderName string, log log.Logger) (cloud.Provider, error)
 	NewCloudConfigLoader() config.Loader
+	NewKubeConfigLoader() kubeconfig.Loader
 }
 
 type manager struct {
-<<<<<<< HEAD
 	log     log.Logger
 	config  *latest.Config
 	factory Factory
-=======
-	log               log.Logger
-	config            *latest.Config
-	kubeLoader        kubeconfig.Loader
-	cloudConfigLoader cloudconfig.Loader
-	dockerClient      docker.Client
->>>>>>> c42b65f7
 }
 
 // NewManager creates a new instance of the interface Manager
