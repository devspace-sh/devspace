package helm

import (
	"errors"
	"os"
	"path/filepath"
	"strconv"
	"sync"
	"time"

	"github.com/devspace-cloud/devspace/pkg/util/fsutil"
	"github.com/devspace-cloud/devspace/pkg/util/log"

	"k8s.io/helm/pkg/getter"
	"k8s.io/helm/pkg/helm"
	"k8s.io/helm/pkg/kube"
	"k8s.io/helm/pkg/repo"

	"github.com/devspace-cloud/devspace/pkg/devspace/config/versions/latest"
	"github.com/devspace-cloud/devspace/pkg/devspace/kubectl"
	homedir "github.com/mitchellh/go-homedir"
	k8shelm "k8s.io/helm/pkg/helm"
	helmenvironment "k8s.io/helm/pkg/helm/environment"
	"k8s.io/helm/pkg/helm/helmpath"
	"k8s.io/helm/pkg/helm/portforwarder"
	hapi_release5 "k8s.io/helm/pkg/proto/hapi/release"
	rls "k8s.io/helm/pkg/proto/hapi/services"
)

// Interface is the client interface for helm
type Interface interface {
	InstallChart(releaseName string, releaseNamespace string, values *map[interface{}]interface{}, helmConfig *latest.HelmConfig) (*hapi_release5.Release, error)
	DeleteRelease(releaseName string, purge bool) (*rls.UninstallReleaseResponse, error)
	ListReleases() (*rls.ListReleasesResponse, error)
}

// Client holds the necessary information for helm
type Client struct {
	Settings  *helmenvironment.EnvSettings
	Namespace string

	helm    k8shelm.Interface
	kubectl kubectl.Client

	config *latest.Config
}

var helmClientsMutex sync.Mutex
var helmClients = map[string]*Client{}

// NewClient creates a new helm client
func NewClient(config *latest.Config, kubeClient kubectl.Client, tillerNamespace string, log log.Logger, upgradeTiller bool) (*Client, error) {
	helmClientsMutex.Lock()
	defer helmClientsMutex.Unlock()

	if client, ok := helmClients[tillerNamespace]; ok {
		return client, nil
	}

	client, err := createNewClient(config, kubeClient, tillerNamespace, log, upgradeTiller)
	if err != nil {
		return nil, err
	}

	helmClients[tillerNamespace] = client
	return client, nil
}

func createNewClient(config *latest.Config, kubeClient kubectl.Client, tillerNamespace string, log log.Logger, upgradeTiller bool) (*Client, error) {
	// Create tiller if necessary
	err := ensureTiller(config, kubeClient, tillerNamespace, upgradeTiller, log)
	if err != nil {
		return nil, err
	}

	var tunnel *kube.Tunnel
	var helmClient *k8shelm.Client

	tunnelWaitTime := 2 * 60 * time.Second
	tunnelCheckInterval := 5 * time.Second

	log.StartWait("Waiting for " + tillerNamespace + "/tiller-deploy to become ready")
	defer log.StopWait()

	for true {
		// Next we wait till we can establish a tunnel to the running pod
		for true {
			tunnel, err = portforwarder.New(tillerNamespace, kubeClient.KubeClient(), kubeClient.RestConfig())
			if err == nil && tunnel != nil {
				break
			}
			if tunnelWaitTime <= 0 {
				return nil, err
			}

			tunnelWaitTime = tunnelWaitTime - tunnelCheckInterval
			time.Sleep(tunnelCheckInterval)
		}

		helmOptions := []k8shelm.Option{
			k8shelm.Host("127.0.0.1:" + strconv.Itoa(tunnel.Local)),
			k8shelm.ConnectTimeout(int64(5 * time.Second)),
		}

		helmClient = k8shelm.NewClient(helmOptions...)
		_, err = helmClient.ListReleases(k8shelm.ReleaseListLimit(1))

		if err == nil {
			break
		}

		tunnel.Close()

		tunnelWaitTime = tunnelWaitTime - tunnelCheckInterval
		time.Sleep(tunnelCheckInterval)

		if tunnelWaitTime < 0 {
			return nil, errors.New("Waiting for tiller timed out")
		}
	}

	log.StopWait()

	return create(config, tillerNamespace, helmClient, kubeClient, true, log)
}

<<<<<<< HEAD
func create(config *latest.Config, tillerNamespace string, helmClient k8shelm.Interface, kubeClient *kubectl.Client, updateRepo bool, log log.Logger) (*Client, error) {
=======
func create(config *latest.Config, tillerNamespace string, helmClient k8shelm.Interface, kubeClient kubectl.Client, log log.Logger) (*Client, error) {
>>>>>>> d31f2847
	homeDir, err := homedir.Dir()
	if err != nil {
		return nil, err
	}

	helmHomePath := homeDir + "/.helm"
	repoPath := helmHomePath + "/repository"
	repoFile := repoPath + "/repositories.yaml"
	stableRepoCachePathAbs := helmHomePath + "/" + stableRepoCachePath

	os.MkdirAll(helmHomePath+"/cache", os.ModePerm)
	os.MkdirAll(repoPath, os.ModePerm)
	os.MkdirAll(filepath.Dir(stableRepoCachePathAbs), os.ModePerm)

	repoFileStat, repoFileNotFound := os.Stat(repoFile)
	if repoFileNotFound != nil || repoFileStat.Size() == 0 {
		err = fsutil.WriteToFile([]byte(defaultRepositories), repoFile)
		if err != nil {
			return nil, err
		}
	}

	wrapper := &Client{
		Settings: &helmenvironment.EnvSettings{
			Home: helmpath.Home(helmHomePath),
		},
		Namespace: tillerNamespace,
		helm:      helmClient,
		kubectl:   kubeClient,
		config:    config,
	}

	if updateRepo {
		_, err = os.Stat(stableRepoCachePathAbs)
		if err != nil {
			err = wrapper.UpdateRepos(log)
			if err != nil {
				return nil, err
			}
		}
	}

	return wrapper, nil
}

// UpdateRepos will update the helm repositories
func (client *Client) UpdateRepos(log log.Logger) error {
	allRepos, err := repo.LoadRepositoriesFile(client.Settings.Home.RepositoryFile())
	if err != nil {
		return err
	}

	repos := []*repo.ChartRepository{}
	for _, repoData := range allRepos.Repositories {
		repo, err := repo.NewChartRepository(repoData, getter.All(*client.Settings))
		if err != nil {
			return err
		}

		repos = append(repos, repo)
	}

	wg := sync.WaitGroup{}
	for _, re := range repos {
		wg.Add(1)

		go func(re *repo.ChartRepository) {
			defer wg.Done()

			err := re.DownloadIndexFile(client.Settings.Home.String())
			if err != nil {
				log.Errorf("Unable to download repo index: %v", err)
			}
		}(re)
	}

	wg.Wait()
	return nil
}

// ReleaseExists checks if the given release name exists
func ReleaseExists(helm helm.Interface, releaseName string) bool {
	releases, err := helm.ListReleases()
	if err != nil {
		return false
	}

	if releases != nil {
		for _, release := range releases.Releases {
			if release.Name == releaseName {
				return true
			}
		}
	}

	return false
}

// DeleteRelease deletes a helm release and optionally purges it
func (client *Client) DeleteRelease(releaseName string, purge bool) (*rls.UninstallReleaseResponse, error) {
	return client.helm.DeleteRelease(releaseName, k8shelm.DeletePurge(purge))
}

// ListReleases lists all helm releases
func (client *Client) ListReleases() (*rls.ListReleasesResponse, error) {
	return client.helm.ListReleases()
}<|MERGE_RESOLUTION|>--- conflicted
+++ resolved
@@ -124,11 +124,7 @@
 	return create(config, tillerNamespace, helmClient, kubeClient, true, log)
 }
 
-<<<<<<< HEAD
-func create(config *latest.Config, tillerNamespace string, helmClient k8shelm.Interface, kubeClient *kubectl.Client, updateRepo bool, log log.Logger) (*Client, error) {
-=======
-func create(config *latest.Config, tillerNamespace string, helmClient k8shelm.Interface, kubeClient kubectl.Client, log log.Logger) (*Client, error) {
->>>>>>> d31f2847
+func create(config *latest.Config, tillerNamespace string, helmClient k8shelm.Interface, kubeClient kubectl.Client, updateRepo bool, log log.Logger) (*Client, error) {
 	homeDir, err := homedir.Dir()
 	if err != nil {
 		return nil, err
