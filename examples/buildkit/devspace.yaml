--- conflicted
+++ resolved
@@ -8,11 +8,7 @@
     build:
       buildKit: {}
 deployments:
-<<<<<<< HEAD
-  - name: quickstart
-=======
   my-deployment:
->>>>>>> 6983e213
     helm:
       componentChart: true
       values:
