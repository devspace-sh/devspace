version: v1beta11
vars:
  - name: IMAGE
    value: myusername/devspace
images:
  default:
    image: ${IMAGE}
<<<<<<< HEAD
    # this option tells devspace to automatically wrap the Dockerfile entrypoint in memory
    # with a small restart helper script so that the process can be easily restarted from within the
    # container. This should work with most Dockerfiles that have an ENTRYPOINT statement.
    # This will also work for build targets.
    # Note: If you override the entrypoint in the kubernetes yaml via the Pod.spec.containers.command,
    # please make sure you wrap the command with the devspace script '/devspace-restart-helper'
    injectRestartHelper: true
    # If you don't have an entrypoint defined in your Dockerfile, you can also define an entrypoint here
    # entrypoint: ["go"]
    # cmd: ["run", "main.go"]
deployments:
- name: quickstart
  helm:
    componentChart: true
    values:
      containers:
      - image: ${IMAGE}
      service:
        ports:
        - port: 8080
=======
    rebuildStrategy: ignoreContextChanges

deployments:
  my-deployment:
    helm:
      values:
        containers:
        - image: ${IMAGE}

>>>>>>> 6983e213
dev:
  ports:
  - imageSelector: ${IMAGE}
    forward:
    - port: 8080
  sync:
  - imageSelector: ${IMAGE}
    onUpload:
      # this option tells devspace to restart the container process if something changes within
      # the container. This obviously only works if the restart helper script is present in the container.
      # You can either manually add the restart script or add the injectRestartHelper option to the image
      restartContainer: true<|MERGE_RESOLUTION|>--- conflicted
+++ resolved
@@ -5,28 +5,6 @@
 images:
   default:
     image: ${IMAGE}
-<<<<<<< HEAD
-    # this option tells devspace to automatically wrap the Dockerfile entrypoint in memory
-    # with a small restart helper script so that the process can be easily restarted from within the
-    # container. This should work with most Dockerfiles that have an ENTRYPOINT statement.
-    # This will also work for build targets.
-    # Note: If you override the entrypoint in the kubernetes yaml via the Pod.spec.containers.command,
-    # please make sure you wrap the command with the devspace script '/devspace-restart-helper'
-    injectRestartHelper: true
-    # If you don't have an entrypoint defined in your Dockerfile, you can also define an entrypoint here
-    # entrypoint: ["go"]
-    # cmd: ["run", "main.go"]
-deployments:
-- name: quickstart
-  helm:
-    componentChart: true
-    values:
-      containers:
-      - image: ${IMAGE}
-      service:
-        ports:
-        - port: 8080
-=======
     rebuildStrategy: ignoreContextChanges
 
 deployments:
@@ -36,7 +14,6 @@
         containers:
         - image: ${IMAGE}
 
->>>>>>> 6983e213
 dev:
   ports:
   - imageSelector: ${IMAGE}
