# Note: This example only works in minikube, since the custom builder
# does not push the image
version: v1beta11
vars:
  - name: IMAGE
    value: myusername/devspace
images:
  default:
    image: ${IMAGE}
    build:
      custom:
        skipImageArg: true
        command: |-
          # Also works on windows as this is executed in a golang shell
          docker build -t ${runtime.images.default.image}:${runtime.images.default.tag} . -f custom/Dockerfile
        onChange:
        - main.go
deployments:
<<<<<<< HEAD
- name: devspace-default
  kubectl:
    manifests:
    - kube
=======
  my-deployment:
    kubectl:
      manifests:
      - kube

>>>>>>> 6983e213
dev:
  ports:
  - imageSelector: ${IMAGE}
    forward:
    - port: 8080
  sync:
  - imageSelector: ${IMAGE}<|MERGE_RESOLUTION|>--- conflicted
+++ resolved
@@ -16,18 +16,11 @@
         onChange:
         - main.go
 deployments:
-<<<<<<< HEAD
-- name: devspace-default
-  kubectl:
-    manifests:
-    - kube
-=======
   my-deployment:
     kubectl:
       manifests:
       - kube
 
->>>>>>> 6983e213
 dev:
   ports:
   - imageSelector: ${IMAGE}
